"""
A library for integrating pyOpenSSL with Cheroot.

The OpenSSL module must be importable for SSL functionality.
You can obtain it from `here <https://launchpad.net/pyopenssl>`_.

To use this module, set HTTPServer.ssl_adapter to an instance of
ssl.Adapter. There are two ways to use SSL:

Method One
----------

 * ``ssl_adapter.context``: an instance of SSL.Context.

If this is not None, it is assumed to be an SSL.Context instance,
and will be passed to SSL.Connection on bind(). The developer is
responsible for forming a valid Context object. This approach is
to be preferred for more flexibility, e.g. if the cert and key are
streams instead of files, or need decryption, or SSL.SSLv3_METHOD
is desired instead of the default SSL.SSLv23_METHOD, etc. Consult
the pyOpenSSL documentation for complete options.

Method Two (shortcut)
---------------------

 * ``ssl_adapter.certificate``: the filename of the server SSL certificate.
 * ``ssl_adapter.private_key``: the filename of the server's private key file.

Both are None by default. If ssl_adapter.context is None, but .private_key
and .certificate are both given and valid, they will be read, and the
context will be automatically created from them.
"""

from __future__ import absolute_import, division, print_function

__metaclass__ = type

import socket
import threading
import time

import six

try:
    from OpenSSL import SSL
    from OpenSSL import crypto
except ImportError:
    SSL = None

from . import Adapter
from .. import errors, server as cheroot_server
from ..makefile import StreamReader, StreamWriter


class SSLFileobjectMixin:
    """Base mixin for an SSL socket stream."""

    ssl_timeout = 3
    ssl_retry = .01

    def _safe_call(self, is_reader, call, *args, **kwargs):
        """Wrap the given call with SSL error-trapping.

        is_reader: if False EOF errors will be raised. If True, EOF errors
        will return "" (to emulate normal sockets).
        """
        start = time.time()
        while True:
            try:
                return call(*args, **kwargs)
            except SSL.WantReadError:
                # Sleep and try again. This is dangerous, because it means
                # the rest of the stack has no way of differentiating
                # between a "new handshake" error and "client dropped".
                # Note this isn't an endless loop: there's a timeout below.
                time.sleep(self.ssl_retry)
            except SSL.WantWriteError:
                time.sleep(self.ssl_retry)
            except SSL.SysCallError as e:
                if is_reader and e.args == (-1, 'Unexpected EOF'):
                    return ''

                errnum = e.args[0]
                if is_reader and errnum in errors.socket_errors_to_ignore:
                    return ''
                raise socket.error(errnum)
            except SSL.Error as e:
                if is_reader and e.args == (-1, 'Unexpected EOF'):
                    return ''

                thirdarg = None
                try:
                    thirdarg = e.args[0][0][2]
                except IndexError:
                    pass

                if thirdarg == 'http request':
                    # The client is talking HTTP to an HTTPS server.
                    raise errors.NoSSLError()

                raise errors.FatalSSLAlert(*e.args)

            if time.time() - start > self.ssl_timeout:
                raise socket.timeout('timed out')

    def recv(self, size):
        """Receive message of a size from the socket."""
        return self._safe_call(
            True,
            super(SSLFileobjectMixin, self).recv,
            size,
        )

    def sendall(self, *args, **kwargs):
        """Send whole message to the socket."""
        return self._safe_call(
<<<<<<< HEAD
            False, super(SSL_fileobject, self).sendall, *args, **kwargs
=======
            False,
            super(SSLFileobjectMixin, self).sendall,
            *args, **kwargs
>>>>>>> 6c0e8c89
        )

    def send(self, *args, **kwargs):
        """Send some part of message to the socket."""
        return self._safe_call(
<<<<<<< HEAD
            False, super(SSL_fileobject, self).send, *args, **kwargs
        )
=======
            False,
            super(SSLFileobjectMixin, self).send,
            *args, **kwargs
        )


class SSLFileobjectStreamReader(SSLFileobjectMixin, StreamReader):
    """SSL file object attached to a socket object."""
>>>>>>> 6c0e8c89


class SSLFileobjectStreamWriter(SSLFileobjectMixin, StreamWriter):
    """SSL file object attached to a socket object."""


class SSLConnectionProxyMeta:
    """Metaclass for generating a bunch of proxy methods."""

    def __new__(mcl, name, bases, nmspc):
        """Attach a list of proxy methods to a new class."""
        proxy_methods = (
            'get_context', 'pending', 'send', 'write', 'recv', 'read',
            'renegotiate', 'bind', 'listen', 'connect', 'accept',
            'setblocking', 'fileno', 'close', 'get_cipher_list',
            'getpeername', 'getsockname', 'getsockopt', 'setsockopt',
            'makefile', 'get_app_data', 'set_app_data', 'state_string',
            'sock_shutdown', 'get_peer_certificate', 'want_read',
            'want_write', 'set_connect_state', 'set_accept_state',
            'connect_ex', 'sendall', 'settimeout', 'gettimeout',
            'shutdown',
        )
        proxy_methods_no_args = (
            'shutdown',
        )

        proxy_props = (
            'family',
        )

        def lock_decorator(method):
            """Create a proxy method for a new class."""
            def proxy_wrapper(self, *args):
                self._lock.acquire()
                try:
                    new_args = (
                        args[:] if method not in proxy_methods_no_args else []
                    )
                    return getattr(self._ssl_conn, method)(*new_args)
                finally:
                    self._lock.release()
            return proxy_wrapper
        for m in proxy_methods:
            nmspc[m] = lock_decorator(m)
            nmspc[m].__name__ = m

        def make_property(property_):
            """Create a proxy method for a new class."""
            def proxy_prop_wrapper(self):
                return getattr(self._ssl_conn, property_)
            proxy_prop_wrapper.__name__ = property_
            return property(proxy_prop_wrapper)
        for p in proxy_props:
            nmspc[p] = make_property(p)

        # Doesn't work via super() for some reason.
        # Falling back to type() instead:
        return type(name, bases, nmspc)


@six.add_metaclass(SSLConnectionProxyMeta)
class SSLConnection:
    """A thread-safe wrapper for an SSL.Connection.

    ``*args``: the arguments to create the wrapped ``SSL.Connection(*args)``.
    """

    def __init__(self, *args):
        """Initialize SSLConnection instance."""
        self._ssl_conn = SSL.Connection(*args)
        self._lock = threading.RLock()

<<<<<<< HEAD
    for f in (
        'get_context',
        'pending',
        'send',
        'write',
        'recv',
        'read',
        'renegotiate',
        'bind',
        'listen',
        'connect',
        'accept',
        'setblocking',
        'fileno',
        'close',
        'get_cipher_list',
        'getpeername',
        'getsockname',
        'getsockopt',
        'setsockopt',
        'makefile',
        'get_app_data',
        'set_app_data',
        'state_string',
        'sock_shutdown',
        'get_peer_certificate',
        'want_read',
        'want_write',
        'set_connect_state',
        'set_accept_state',
        'connect_ex',
        'sendall',
        'settimeout',
        'gettimeout',
    ):
        exec(
            """def %s(self, *args):
        self._lock.acquire()
        try:
            return self._ssl_conn.%s(*args)
        finally:
            self._lock.release()
"""
            % (f, f)
        )

    def shutdown(self, *args):
        """Shutdown the SSL connection.

        Ignore all incoming args since pyOpenSSL.socket.shutdown takes no args.
        """
        self._lock.acquire()
        try:
            return self._ssl_conn.shutdown()
        finally:
            self._lock.release()

=======
>>>>>>> 6c0e8c89

class pyOpenSSLAdapter(Adapter):
    """A wrapper for integrating pyOpenSSL with Cheroot."""

    certificate = None
    """The filename of the server SSL certificate."""

    private_key = None
    """The filename of the server's private key file."""

    certificate_chain = None
    """Optional. The filename of CA's intermediate certificate bundle.

    This is needed for cheaper "chained root" SSL certificates, and should be
    left as None if not required."""

    context = None
    """An instance of SSL.Context."""

    ciphers = None
    """The ciphers list of SSL."""

    def __init__(
        self, certificate, private_key, certificate_chain=None, ciphers=None
    ):
        """Initialize OpenSSL Adapter instance."""
        if SSL is None:
            raise ImportError('You must install pyOpenSSL to use HTTPS.')

        super(pyOpenSSLAdapter, self).__init__(
            certificate, private_key, certificate_chain, ciphers
        )

        self._environ = None

    def bind(self, sock):
        """Wrap and return the given socket."""
        if self.context is None:
            self.context = self.get_context()
        conn = SSLConnection(self.context, sock)
        self._environ = self.get_environ()
        return conn

    def wrap(self, sock):
        """Wrap and return the given socket, plus WSGI environ entries."""
        return sock, self._environ.copy()

    def get_context(self):
        """Return an SSL.Context from self attributes."""
        # See https://code.activestate.com/recipes/442473/
        c = SSL.Context(SSL.SSLv23_METHOD)
        c.use_privatekey_file(self.private_key)
        if self.certificate_chain:
            c.load_verify_locations(self.certificate_chain)
        c.use_certificate_file(self.certificate)
        return c

    def get_environ(self):
        """Return WSGI environ entries to be merged into each request."""
        ssl_environ = {
            'HTTPS': 'on',
            # pyOpenSSL doesn't provide access to any of these AFAICT
            # 'SSL_PROTOCOL': 'SSLv2',
            # SSL_CIPHER    string  The cipher specification name
            # SSL_VERSION_INTERFACE     string  The mod_ssl program version
            # SSL_VERSION_LIBRARY   string  The OpenSSL program version
        }

        if self.certificate:
            # Server certificate attributes
            cert = open(self.certificate, 'rb').read()
            cert = crypto.load_certificate(crypto.FILETYPE_PEM, cert)
            ssl_environ.update(
                {
                    'SSL_SERVER_M_VERSION': cert.get_version(),
                    'SSL_SERVER_M_SERIAL': cert.get_serial_number(),
                    # 'SSL_SERVER_V_START':
                    #   Validity of server's certificate (start time),
                    # 'SSL_SERVER_V_END':
                    #   Validity of server's certificate (end time),
                }
            )

            for prefix, dn in [
                ('I', cert.get_issuer()),
                ('S', cert.get_subject()),
            ]:
                # X509Name objects don't seem to have a way to get the
                # complete DN string. Use str() and slice it instead,
                # because str(dn) == "<X509Name object '/C=US/ST=...'>"
                dnstr = str(dn)[18:-2]

                wsgikey = 'SSL_SERVER_%s_DN' % prefix
                ssl_environ[wsgikey] = dnstr

                # The DN should be of the form: /k1=v1/k2=v2, but we must allow
                # for any value to contain slashes itself (in a URL).
                while dnstr:
                    pos = dnstr.rfind('=')
                    dnstr, value = dnstr[:pos], dnstr[pos + 1 :]  # noqa: E203
                    # is not
                    # PEP8
                    # compliant
                    pos = dnstr.rfind('/')
                    dnstr, key = dnstr[:pos], dnstr[pos + 1 :]  # noqa: E203
                    # is not PEP8
                    # compliant
                    if key and value:
                        wsgikey = 'SSL_SERVER_%s_DN_%s' % (prefix, key)
                        ssl_environ[wsgikey] = value

        return ssl_environ

    def makefile(self, sock, mode='r', bufsize=-1):
        """Return socket file object."""
        cls = (
            SSLFileobjectStreamReader
            if 'r' in mode else
            SSLFileobjectStreamWriter
        )
        if SSL and isinstance(sock, SSL.ConnectionType):
            wrapped_socket = cls(sock, mode, bufsize)
            wrapped_socket.ssl_timeout = sock.gettimeout()
            return wrapped_socket
        # This is from past:
        # TODO: figure out what it's meant for
        else:
            return cheroot_server.CP_fileobject(sock, mode, bufsize)<|MERGE_RESOLUTION|>--- conflicted
+++ resolved
@@ -106,39 +106,24 @@
     def recv(self, size):
         """Receive message of a size from the socket."""
         return self._safe_call(
-            True,
-            super(SSLFileobjectMixin, self).recv,
-            size,
+            True, super(SSLFileobjectMixin, self).recv, size
         )
 
     def sendall(self, *args, **kwargs):
         """Send whole message to the socket."""
         return self._safe_call(
-<<<<<<< HEAD
-            False, super(SSL_fileobject, self).sendall, *args, **kwargs
-=======
-            False,
-            super(SSLFileobjectMixin, self).sendall,
-            *args, **kwargs
->>>>>>> 6c0e8c89
+            False, super(SSLFileobjectMixin, self).sendall, *args, **kwargs
         )
 
     def send(self, *args, **kwargs):
         """Send some part of message to the socket."""
         return self._safe_call(
-<<<<<<< HEAD
-            False, super(SSL_fileobject, self).send, *args, **kwargs
-        )
-=======
-            False,
-            super(SSLFileobjectMixin, self).send,
-            *args, **kwargs
+            False, super(SSLFileobjectMixin, self).send, *args, **kwargs
         )
 
 
 class SSLFileobjectStreamReader(SSLFileobjectMixin, StreamReader):
     """SSL file object attached to a socket object."""
->>>>>>> 6c0e8c89
 
 
 class SSLFileobjectStreamWriter(SSLFileobjectMixin, StreamWriter):
@@ -151,26 +136,48 @@
     def __new__(mcl, name, bases, nmspc):
         """Attach a list of proxy methods to a new class."""
         proxy_methods = (
-            'get_context', 'pending', 'send', 'write', 'recv', 'read',
-            'renegotiate', 'bind', 'listen', 'connect', 'accept',
-            'setblocking', 'fileno', 'close', 'get_cipher_list',
-            'getpeername', 'getsockname', 'getsockopt', 'setsockopt',
-            'makefile', 'get_app_data', 'set_app_data', 'state_string',
-            'sock_shutdown', 'get_peer_certificate', 'want_read',
-            'want_write', 'set_connect_state', 'set_accept_state',
-            'connect_ex', 'sendall', 'settimeout', 'gettimeout',
+            'get_context',
+            'pending',
+            'send',
+            'write',
+            'recv',
+            'read',
+            'renegotiate',
+            'bind',
+            'listen',
+            'connect',
+            'accept',
+            'setblocking',
+            'fileno',
+            'close',
+            'get_cipher_list',
+            'getpeername',
+            'getsockname',
+            'getsockopt',
+            'setsockopt',
+            'makefile',
+            'get_app_data',
+            'set_app_data',
+            'state_string',
+            'sock_shutdown',
+            'get_peer_certificate',
+            'want_read',
+            'want_write',
+            'set_connect_state',
+            'set_accept_state',
+            'connect_ex',
+            'sendall',
+            'settimeout',
+            'gettimeout',
             'shutdown',
         )
-        proxy_methods_no_args = (
-            'shutdown',
-        )
-
-        proxy_props = (
-            'family',
-        )
+        proxy_methods_no_args = ('shutdown',)
+
+        proxy_props = ('family',)
 
         def lock_decorator(method):
             """Create a proxy method for a new class."""
+
             def proxy_wrapper(self, *args):
                 self._lock.acquire()
                 try:
@@ -180,17 +187,22 @@
                     return getattr(self._ssl_conn, method)(*new_args)
                 finally:
                     self._lock.release()
+
             return proxy_wrapper
+
         for m in proxy_methods:
             nmspc[m] = lock_decorator(m)
             nmspc[m].__name__ = m
 
         def make_property(property_):
             """Create a proxy method for a new class."""
+
             def proxy_prop_wrapper(self):
                 return getattr(self._ssl_conn, property_)
+
             proxy_prop_wrapper.__name__ = property_
             return property(proxy_prop_wrapper)
+
         for p in proxy_props:
             nmspc[p] = make_property(p)
 
@@ -211,66 +223,6 @@
         self._ssl_conn = SSL.Connection(*args)
         self._lock = threading.RLock()
 
-<<<<<<< HEAD
-    for f in (
-        'get_context',
-        'pending',
-        'send',
-        'write',
-        'recv',
-        'read',
-        'renegotiate',
-        'bind',
-        'listen',
-        'connect',
-        'accept',
-        'setblocking',
-        'fileno',
-        'close',
-        'get_cipher_list',
-        'getpeername',
-        'getsockname',
-        'getsockopt',
-        'setsockopt',
-        'makefile',
-        'get_app_data',
-        'set_app_data',
-        'state_string',
-        'sock_shutdown',
-        'get_peer_certificate',
-        'want_read',
-        'want_write',
-        'set_connect_state',
-        'set_accept_state',
-        'connect_ex',
-        'sendall',
-        'settimeout',
-        'gettimeout',
-    ):
-        exec(
-            """def %s(self, *args):
-        self._lock.acquire()
-        try:
-            return self._ssl_conn.%s(*args)
-        finally:
-            self._lock.release()
-"""
-            % (f, f)
-        )
-
-    def shutdown(self, *args):
-        """Shutdown the SSL connection.
-
-        Ignore all incoming args since pyOpenSSL.socket.shutdown takes no args.
-        """
-        self._lock.acquire()
-        try:
-            return self._ssl_conn.shutdown()
-        finally:
-            self._lock.release()
-
-=======
->>>>>>> 6c0e8c89
 
 class pyOpenSSLAdapter(Adapter):
     """A wrapper for integrating pyOpenSSL with Cheroot."""
@@ -388,8 +340,8 @@
         """Return socket file object."""
         cls = (
             SSLFileobjectStreamReader
-            if 'r' in mode else
-            SSLFileobjectStreamWriter
+            if 'r' in mode
+            else SSLFileobjectStreamWriter
         )
         if SSL and isinstance(sock, SSL.ConnectionType):
             wrapped_socket = cls(sock, mode, bufsize)
