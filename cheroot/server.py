"""
A high-speed, production ready, thread pooled, generic HTTP server.

For those of you wanting to understand internals of this module, here's the
basic call flow. The server's listening thread runs a very tight loop,
sticking incoming connections onto a Queue::

    server = HTTPServer(...)
    server.start()
    while True:
        tick()
        # This blocks until a request comes in:
        child = socket.accept()
        conn = HTTPConnection(child, ...)
        server.requests.put(conn)

Worker threads are kept in a pool and poll the Queue, popping off and then
handling each connection in turn. Each connection can consist of an arbitrary
number of requests and their responses, so we run a nested loop::

    while True:
        conn = server.requests.get()
        conn.communicate()
        ->  while True:
                req = HTTPRequest(...)
                req.parse_request()
                ->  # Read the Request-Line, e.g. "GET /page HTTP/1.1"
                    req.rfile.readline()
                    read_headers(req.rfile, req.inheaders)
                req.respond()
                ->  response = app(...)
                    try:
                        for chunk in response:
                            if chunk:
                                req.write(chunk)
                    finally:
                        if hasattr(response, "close"):
                            response.close()
                if req.close_connection:
                    return

And now for a trivial doctest to exercise the test suite

>>> 'HTTPServer' in globals()
True

"""

import os
import io
import re
import email.utils
import socket
import sys
import time
import traceback as traceback_
import logging
import platform

import six
from six.moves import queue
from six.moves import urllib

from . import errors, __version__
from ._compat import bton, ntou
from .workers import threadpool
from .makefile import MakeFile


__all__ = ('HTTPRequest', 'HTTPConnection', 'HTTPServer',
           'SizeCheckWrapper', 'KnownLengthRFile', 'ChunkedRFile',
           'Gateway', 'get_ssl_adapter_class')


if 'win' in sys.platform and hasattr(socket, 'AF_INET6'):
    if not hasattr(socket, 'IPPROTO_IPV6'):
        socket.IPPROTO_IPV6 = 41
    if not hasattr(socket, 'IPV6_V6ONLY'):
        socket.IPV6_V6ONLY = 27


LF = b'\n'
CRLF = b'\r\n'
TAB = b'\t'
SPACE = b' '
COLON = b':'
SEMICOLON = b';'
EMPTY = b''
ASTERISK = b'*'
FORWARD_SLASH = b'/'
QUOTED_SLASH = b'%2F'
QUOTED_SLASH_REGEX = re.compile(b'(?i)' + QUOTED_SLASH)


comma_separated_headers = [
    b'Accept', b'Accept-Charset', b'Accept-Encoding',
    b'Accept-Language', b'Accept-Ranges', b'Allow', b'Cache-Control',
    b'Connection', b'Content-Encoding', b'Content-Language', b'Expect',
    b'If-Match', b'If-None-Match', b'Pragma', b'Proxy-Authenticate', b'TE',
    b'Trailer', b'Transfer-Encoding', b'Upgrade', b'Vary', b'Via', b'Warning',
    b'WWW-Authenticate',
]


if not hasattr(logging, 'statistics'):
    logging.statistics = {}


class HeaderReader(object):
    """Object for reading headers from an HTTP request.

    Interface and default implementation.
    """

    def __call__(self, rfile, hdict=None):
        """
        Read headers from the given stream into the given header dict.

        If hdict is None, a new header dict is created. Returns the populated
        header dict.

        Headers which are repeated are folded together using a comma if their
        specification so dictates.

        This function raises ValueError when the read bytes violate the HTTP
        spec.
        You should probably return "400 Bad Request" if this happens.
        """
        if hdict is None:
            hdict = {}

        while True:
            line = rfile.readline()
            if not line:
                # No more data--illegal end of headers
                raise ValueError('Illegal end of headers.')

            if line == CRLF:
                # Normal end of headers
                break
            if not line.endswith(CRLF):
                raise ValueError('HTTP requires CRLF terminators')

            if line[0] in (SPACE, TAB):
                # It's a continuation line.
                v = line.strip()
            else:
                try:
                    k, v = line.split(COLON, 1)
                except ValueError:
                    raise ValueError('Illegal header line.')
                v = v.strip()
                k = self._transform_key(k)
                hname = k

            if not self._allow_header(k):
                continue

            if k in comma_separated_headers:
                existing = hdict.get(hname)
                if existing:
                    v = b', '.join((existing, v))
            hdict[hname] = v

        return hdict

    def _allow_header(self, key_name):
        return True

    def _transform_key(self, key_name):
        # TODO: what about TE and WWW-Authenticate?
        return key_name.strip().title()


class DropUnderscoreHeaderReader(HeaderReader):
    """Custom HeaderReader to exclude any headers with underscores in them."""

    def _allow_header(self, key_name):
        orig = super(DropUnderscoreHeaderReader, self)._allow_header(key_name)
        return orig and '_' not in key_name


class SizeCheckWrapper(object):
    """Wraps a file-like object, raising MaxSizeExceeded if too large."""

    def __init__(self, rfile, maxlen):
        """Initialize SizeCheckWrapper instance.

        Args:
            rfile (file): file of a limited size
            maxlen (int): maximum length of the file being read
        """
        self.rfile = rfile
        self.maxlen = maxlen
        self.bytes_read = 0

    def _check_length(self):
        if self.maxlen and self.bytes_read > self.maxlen:
            raise errors.MaxSizeExceeded()

    def read(self, size=None):
        """Read a chunk from rfile buffer and return it.

        Args:
            size (int): amount of data to read

        Returns:
            bytes: Chunk from rfile, limited by size if specified.
        """
        data = self.rfile.read(size)
        self.bytes_read += len(data)
        self._check_length()
        return data

    def readline(self, size=None):
        """Read a single line from rfile buffer and return it.

        Args:
            size (int): minimum amount of data to read

        Returns:
            bytes: One line from rfile.
        """
        if size is not None:
            data = self.rfile.readline(size)
            self.bytes_read += len(data)
            self._check_length()
            return data

        # User didn't specify a size ...
        # We read the line in chunks to make sure it's not a 100MB line !
        res = []
        while True:
            data = self.rfile.readline(256)
            self.bytes_read += len(data)
            self._check_length()
            res.append(data)
            # See https://github.com/cherrypy/cherrypy/issues/421
            if len(data) < 256 or data[-1:] == LF:
                return EMPTY.join(res)

    def readlines(self, sizehint=0):
        """Read all lines from rfile buffer and return them.

        Args:
            sizehint (int): hint of minimum amount of data to read

        Returns:
            list[bytes]: Lines of bytes read from rfile.
        """
        # Shamelessly stolen from StringIO
        total = 0
        lines = []
        line = self.readline(sizehint)
        while line:
            lines.append(line)
            total += len(line)
            if 0 < sizehint <= total:
                break
            line = self.readline(sizehint)
        return lines

    def close(self):
        """Release resources allocated for rfile."""
        self.rfile.close()

    def __iter__(self):
        """Return file iterator."""
        return self

    def __next__(self):
        """Generate next file chunk."""
        data = next(self.rfile)
        self.bytes_read += len(data)
        self._check_length()
        return data

    def next(self):
        """Generate next file chunk."""
        data = self.rfile.next()
        self.bytes_read += len(data)
        self._check_length()
        return data


class KnownLengthRFile(object):
    """Wraps a file-like object, returning an empty string when exhausted."""

    def __init__(self, rfile, content_length):
        """Initialize KnownLengthRFile instance.

        Args:
            rfile (file): file of a known size
            content_length (int): length of the file being read
        """
        self.rfile = rfile
        self.remaining = content_length

    def read(self, size=None):
        """Read a chunk from rfile buffer and return it.

        Args:
            size (int): amount of data to read

        Returns:
            bytes: Chunk from rfile, limited by size if specified.
        """
        if self.remaining == 0:
            return b''
        if size is None:
            size = self.remaining
        else:
            size = min(size, self.remaining)

        data = self.rfile.read(size)
        self.remaining -= len(data)
        return data

    def readline(self, size=None):
        """Read a single line from rfile buffer and return it.

        Args:
            size (int): minimum amount of data to read

        Returns:
            bytes: One line from rfile.
        """
        if self.remaining == 0:
            return b''
        if size is None:
            size = self.remaining
        else:
            size = min(size, self.remaining)

        data = self.rfile.readline(size)
        self.remaining -= len(data)
        return data

    def readlines(self, sizehint=0):
        """Read all lines from rfile buffer and return them.

        Args:
            sizehint (int): hint of minimum amount of data to read

        Returns:
            list[bytes]: Lines of bytes read from rfile.
        """
        # Shamelessly stolen from StringIO
        total = 0
        lines = []
        line = self.readline(sizehint)
        while line:
            lines.append(line)
            total += len(line)
            if 0 < sizehint <= total:
                break
            line = self.readline(sizehint)
        return lines

    def close(self):
        """Release resources allocated for rfile."""
        self.rfile.close()

    def __iter__(self):
        """Return file iterator."""
        return self

    def __next__(self):
        """Generate next file chunk."""
        data = next(self.rfile)
        self.remaining -= len(data)
        return data


class ChunkedRFile(object):
    """Wraps a file-like object, returning an empty string when exhausted.

    This class is intended to provide a conforming wsgi.input value for
    request entities that have been encoded with the 'chunked' transfer
    encoding.
    """

    def __init__(self, rfile, maxlen, bufsize=8192):
        """Initialize ChunkedRFile instance.

        Args:
            rfile (file): file encoded with the 'chunked' transfer encoding
            maxlen (int): maximum length of the file being read
            bufsize (int): size of the buffer used to read the file
        """
        self.rfile = rfile
        self.maxlen = maxlen
        self.bytes_read = 0
        self.buffer = EMPTY
        self.bufsize = bufsize
        self.closed = False

    def _fetch(self):
        if self.closed:
            return

        line = self.rfile.readline()
        self.bytes_read += len(line)

        if self.maxlen and self.bytes_read > self.maxlen:
            raise errors.MaxSizeExceeded(
                'Request Entity Too Large', self.maxlen)

        line = line.strip().split(SEMICOLON, 1)

        try:
            chunk_size = line.pop(0)
            chunk_size = int(chunk_size, 16)
        except ValueError:
            raise ValueError('Bad chunked transfer size: ' + repr(chunk_size))

        if chunk_size <= 0:
            self.closed = True
            return

#            if line: chunk_extension = line[0]

        if self.maxlen and self.bytes_read + chunk_size > self.maxlen:
            raise IOError('Request Entity Too Large')

        chunk = self.rfile.read(chunk_size)
        self.bytes_read += len(chunk)
        self.buffer += chunk

        crlf = self.rfile.read(2)
        if crlf != CRLF:
            raise ValueError(
                "Bad chunked transfer coding (expected '\\r\\n', "
                'got ' + repr(crlf) + ')')

    def read(self, size=None):
        """Read a chunk from rfile buffer and return it.

        Args:
            size (int): amount of data to read

        Returns:
            bytes: Chunk from rfile, limited by size if specified.
        """
        data = EMPTY

        if size == 0:
            return data

        while True:
            if size and len(data) >= size:
                return data

            if not self.buffer:
                self._fetch()
                if not self.buffer:
                    # EOF
                    return data

            if size:
                remaining = size - len(data)
                data += self.buffer[:remaining]
                self.buffer = self.buffer[remaining:]
            else:
                data += self.buffer
                self.buffer = EMPTY

    def readline(self, size=None):
        """Read a single line from rfile buffer and return it.

        Args:
            size (int): minimum amount of data to read

        Returns:
            bytes: One line from rfile.
        """
        data = EMPTY

        if size == 0:
            return data

        while True:
            if size and len(data) >= size:
                return data

            if not self.buffer:
                self._fetch()
                if not self.buffer:
                    # EOF
                    return data

            newline_pos = self.buffer.find(LF)
            if size:
                if newline_pos == -1:
                    remaining = size - len(data)
                    data += self.buffer[:remaining]
                    self.buffer = self.buffer[remaining:]
                else:
                    remaining = min(size - len(data), newline_pos)
                    data += self.buffer[:remaining]
                    self.buffer = self.buffer[remaining:]
            else:
                if newline_pos == -1:
                    data += self.buffer
                    self.buffer = EMPTY
                else:
                    data += self.buffer[:newline_pos]
                    self.buffer = self.buffer[newline_pos:]

    def readlines(self, sizehint=0):
        """Read all lines from rfile buffer and return them.

        Args:
            sizehint (int): hint of minimum amount of data to read

        Returns:
            list[bytes]: Lines of bytes read from rfile.
        """
        # Shamelessly stolen from StringIO
        total = 0
        lines = []
        line = self.readline(sizehint)
        while line:
            lines.append(line)
            total += len(line)
            if 0 < sizehint <= total:
                break
            line = self.readline(sizehint)
        return lines

    def read_trailer_lines(self):
        """Read HTTP headers and yield them.

        Returns:
            Generator: yields CRLF separated lines.
        """
        if not self.closed:
            raise ValueError(
                'Cannot read trailers until the request body has been read.')

        while True:
            line = self.rfile.readline()
            if not line:
                # No more data--illegal end of headers
                raise ValueError('Illegal end of headers.')

            self.bytes_read += len(line)
            if self.maxlen and self.bytes_read > self.maxlen:
                raise IOError('Request Entity Too Large')

            if line == CRLF:
                # Normal end of headers
                break
            if not line.endswith(CRLF):
                raise ValueError('HTTP requires CRLF terminators')

            yield line

    def close(self):
        """Release resources allocated for rfile."""
        self.rfile.close()


class HTTPRequest(object):
    """An HTTP Request (and response).

    A single HTTP connection may consist of multiple request/response pairs.
    """

    server = None
    """The HTTPServer object which is receiving this request."""

    conn = None
    """The HTTPConnection object on which this request connected."""

    inheaders = {}
    """A dict of request headers."""

    outheaders = []
    """A list of header tuples to write in the response."""

    ready = False
    """When True, the request has been parsed and is ready to begin generating
    the response. When False, signals the calling Connection that the response
    should not be generated and the connection should close."""

    close_connection = False
    """Signals the calling Connection that the request should close. This does
    not imply an error! The client and/or server may each request that the
    connection be closed."""

    chunked_write = False
    """If True, output will be encoded with the "chunked" transfer-coding.

    This value is set automatically inside send_headers."""

    header_reader = HeaderReader()
    """
    A HeaderReader instance or compatible reader.
    """

    def __init__(self, server, conn, proxy_mode=False, strict_mode=True):
        """Initialize HTTP request container instance.

        Args:
            server (HTTPServer): web server object receiving this request
            conn (HTTPConnection): HTTP connection object for this request
            proxy_mode (bool): whether this HTTPServer should behave as a PROXY
            server for certain requests
            strict_mode (bool): whether we should return a 400 Bad Request when
            we encounter a request that a HTTP compliant client should not be
            making
        """
        self.server = server
        self.conn = conn

        self.ready = False
        self.started_request = False
        self.scheme = b'http'
        if self.server.ssl_adapter is not None:
            self.scheme = b'https'
        # Use the lowest-common protocol in case read_request_line errors.
        self.response_protocol = 'HTTP/1.0'
        self.inheaders = {}

        self.status = ''
        self.outheaders = []
        self.sent_headers = False
        self.close_connection = self.__class__.close_connection
        self.chunked_read = False
        self.chunked_write = self.__class__.chunked_write
        self.proxy_mode = proxy_mode
        self.strict_mode = strict_mode

    def parse_request(self):
        """Parse the next HTTP request start-line and message-headers."""
        self.rfile = SizeCheckWrapper(self.conn.rfile,
                                      self.server.max_request_header_size)
        try:
            success = self.read_request_line()
        except errors.MaxSizeExceeded:
            self.simple_response(
                '414 Request-URI Too Long',
                'The Request-URI sent with the request exceeds the maximum '
                'allowed bytes.')
            return
        else:
            if not success:
                return

        try:
            success = self.read_request_headers()
        except errors.MaxSizeExceeded:
            self.simple_response(
                '413 Request Entity Too Large',
                'The headers sent with the request exceed the maximum '
                'allowed bytes.')
            return
        else:
            if not success:
                return

        self.ready = True

    def read_request_line(self):
        """Read and parse first line of the HTTP request.

        Returns:
            bool: True if the request line is valid or False if it's malformed.
        """
        # HTTP/1.1 connections are persistent by default. If a client
        # requests a page, then idles (leaves the connection open),
        # then rfile.readline() will raise socket.error("timed out").
        # Note that it does this based on the value given to settimeout(),
        # and doesn't need the client to request or acknowledge the close
        # (although your TCP stack might suffer for it: cf Apache's history
        # with FIN_WAIT_2).
        request_line = self.rfile.readline()

        # Set started_request to True so communicate() knows to send 408
        # from here on out.
        self.started_request = True
        if not request_line:
            return False

        if request_line == CRLF:
            # RFC 2616 sec 4.1: "...if the server is reading the protocol
            # stream at the beginning of a message and receives a CRLF
            # first, it should ignore the CRLF."
            # But only ignore one leading line! else we enable a DoS.
            request_line = self.rfile.readline()
            if not request_line:
                return False

        if not request_line.endswith(CRLF):
            self.simple_response(
                '400 Bad Request', 'HTTP requires CRLF terminators')
            return False

        try:
            method, uri, req_protocol = request_line.strip().split(SPACE, 2)
            if not req_protocol.startswith(b'HTTP/'):
                self.simple_response(
                    '400 Bad Request', 'Malformed Request-Line: bad protocol'
                )
                return False
            rp = req_protocol[5:].split(b'.', 1)
            rp = tuple(map(int, rp))  # Minor.Major must be threat as integers
            if rp > (1, 1):
                self.simple_response(
                    '505 HTTP Version Not Supported', 'Cannot fulfill request'
                )
                return False
        except (ValueError, IndexError):
            self.simple_response('400 Bad Request', 'Malformed Request-Line')
            return False

        self.uri = uri
        self.method = method.upper()

        if self.strict_mode and method != self.method:
            resp = (
                'Malformed method name: According to RFC 2616 '
                '(section 5.1.1) and its successors '
                'RFC 7230 (section 3.1.1) and RFC 7231 (section 4.1) '
                'method names are case-sensitive and uppercase.'
            )
            self.simple_response('400 Bad Request', resp)
            return False

        try:
            if six.PY2:  # FIXME: Figure out better way to do this
                # Ref: https://stackoverflow.com/a/196392/595220 (like this?)
                """This is a dummy check for unicode in URI."""
                ntou(bton(uri, 'ascii'), 'ascii')
            scheme, authority, path, qs, fragment = urllib.parse.urlsplit(uri)
        except UnicodeError:
            self.simple_response('400 Bad Request', 'Malformed Request-URI')
            return False

        if self.method == b'OPTIONS':
            # TODO: cover this branch with tests
            path = (uri
                    # https://tools.ietf.org/html/rfc7230#section-5.3.4
                    if self.proxy_mode or uri == ASTERISK
                    else path)
        elif self.method == b'CONNECT':
            # TODO: cover this branch with tests
            if not self.proxy_mode:
                self.simple_response('405 Method Not Allowed')
                return False

            # `urlsplit()` above parses "example.com:3128" as path part of URI.
            # this is a workaround, which makes it detect netloc correctly
            uri_split = urllib.parse.urlsplit(b'//' + uri)
            _scheme, _authority, _path, _qs, _fragment = uri_split
            _port = EMPTY
            try:
                _port = uri_split.port
            except ValueError:
                pass

            # FIXME: use third-party validation to make checks against RFC
            # the validation doesn't take into account, that urllib parses
            # invalid URIs without raising errors
            # https://tools.ietf.org/html/rfc7230#section-5.3.3
            invalid_path = (
                _authority != uri
                or not _port
                or any((_scheme, _path, _qs, _fragment))
            )
            if invalid_path:
                self.simple_response('400 Bad Request',
                                     'Invalid path in Request-URI: request-'
                                     'target must match authority-form.')
                return False

            authority = path = _authority
            scheme = qs = fragment = EMPTY
        else:
            uri_is_absolute_form = (scheme or authority)

            disallowed_absolute = (
                self.strict_mode
                and not self.proxy_mode
                and uri_is_absolute_form
            )
            if disallowed_absolute:
                # https://tools.ietf.org/html/rfc7230#section-5.3.2
                # (absolute form)
                """Absolute URI is only allowed within proxies."""
                self.simple_response(
                    '400 Bad Request',
                    'Absolute URI not allowed if server is not a proxy.',
                )
                return False

            invalid_path = (
                self.strict_mode
                and not uri.startswith(FORWARD_SLASH)
                and not uri_is_absolute_form
            )
            if invalid_path:
                # https://tools.ietf.org/html/rfc7230#section-5.3.1
                # (origin_form) and
                """Path should start with a forward slash."""
                resp = (
                    'Invalid path in Request-URI: request-target must contain '
                    'origin-form which starts with absolute-path (URI '
                    'starting with a slash "/").'
                )
                self.simple_response('400 Bad Request', resp)
                return False

            if fragment:
                self.simple_response('400 Bad Request',
                                     'Illegal #fragment in Request-URI.')
                return False

            if path is None:
                # FIXME: It looks like this case cannot happen
                self.simple_response('400 Bad Request',
                                     'Invalid path in Request-URI.')
                return False

            # Unquote the path+params (e.g. "/this%20path" -> "/this path").
            # http://www.w3.org/Protocols/rfc2616/rfc2616-sec5.html#sec5.1.2
            #
            # But note that "...a URI must be separated into its components
            # before the escaped characters within those components can be
            # safely decoded." http://www.ietf.org/rfc/rfc2396.txt, sec 2.4.2
            # Therefore, "/this%2Fpath" becomes "/this%2Fpath", not
            # "/this/path".
            try:
                # TODO: Figure out whether exception can really happen here.
                # It looks like it's caught on urlsplit() call above.
                atoms = [
                    urllib.parse.unquote_to_bytes(x)
                    for x in QUOTED_SLASH_REGEX.split(path)
                ]
            except ValueError as ex:
                self.simple_response('400 Bad Request', ex.args[0])
                return False
            path = QUOTED_SLASH.join(atoms)

        if not path.startswith(FORWARD_SLASH):
            path = FORWARD_SLASH + path

        if scheme is not EMPTY:
            self.scheme = scheme
        self.authority = authority
        self.path = path

        # Note that, like wsgiref and most other HTTP servers,
        # we "% HEX HEX"-unquote the path but not the query string.
        self.qs = qs

        # Compare request and server HTTP protocol versions, in case our
        # server does not support the requested protocol. Limit our output
        # to min(req, server). We want the following output:
        #     request    server     actual written   supported response
        #     protocol   protocol  response protocol    feature set
        # a     1.0        1.0           1.0                1.0
        # b     1.0        1.1           1.1                1.0
        # c     1.1        1.0           1.0                1.0
        # d     1.1        1.1           1.1                1.1
        # Notice that, in (b), the response will be "HTTP/1.1" even though
        # the client only understands 1.0. RFC 2616 10.5.6 says we should
        # only return 505 if the _major_ version is different.
        sp = int(self.server.protocol[5]), int(self.server.protocol[7])

        if sp[0] != rp[0]:
            self.simple_response('505 HTTP Version Not Supported')
            return False

        self.request_protocol = req_protocol
        self.response_protocol = 'HTTP/%s.%s' % min(rp, sp)

        return True

    def read_request_headers(self):
        """Read self.rfile into self.inheaders. Return success."""
        # then all the http headers
        try:
            self.header_reader(self.rfile, self.inheaders)
        except ValueError as ex:
            self.simple_response('400 Bad Request', ex.args[0])
            return False

        mrbs = self.server.max_request_body_size
        if mrbs and int(self.inheaders.get(b'Content-Length', 0)) > mrbs:
            self.simple_response(
                '413 Request Entity Too Large',
                'The entity sent with the request exceeds the maximum '
                'allowed bytes.')
            return False

        # Persistent connection support
        if self.response_protocol == 'HTTP/1.1':
            # Both server and client are HTTP/1.1
            if self.inheaders.get(b'Connection', b'') == b'close':
                self.close_connection = True
        else:
            # Either the server or client (or both) are HTTP/1.0
            if self.inheaders.get(b'Connection', b'') != b'Keep-Alive':
                self.close_connection = True

        # Transfer-Encoding support
        te = None
        if self.response_protocol == 'HTTP/1.1':
            te = self.inheaders.get(b'Transfer-Encoding')
            if te:
                te = [x.strip().lower() for x in te.split(b',') if x.strip()]

        self.chunked_read = False

        if te:
            for enc in te:
                if enc == b'chunked':
                    self.chunked_read = True
                else:
                    # Note that, even if we see "chunked", we must reject
                    # if there is an extension we don't recognize.
                    self.simple_response('501 Unimplemented')
                    self.close_connection = True
                    return False

        # From PEP 333:
        # "Servers and gateways that implement HTTP 1.1 must provide
        # transparent support for HTTP 1.1's "expect/continue" mechanism.
        # This may be done in any of several ways:
        #   1. Respond to requests containing an Expect: 100-continue request
        #      with an immediate "100 Continue" response, and proceed normally.
        #   2. Proceed with the request normally, but provide the application
        #      with a wsgi.input stream that will send the "100 Continue"
        #      response if/when the application first attempts to read from
        #      the input stream. The read request must then remain blocked
        #      until the client responds.
        #   3. Wait until the client decides that the server does not support
        #      expect/continue, and sends the request body on its own.
        #      (This is suboptimal, and is not recommended.)
        #
        # We used to do 3, but are now doing 1. Maybe we'll do 2 someday,
        # but it seems like it would be a big slowdown for such a rare case.
        if self.inheaders.get(b'Expect', b'') == b'100-continue':
            # Don't use simple_response here, because it emits headers
            # we don't want. See
            # https://github.com/cherrypy/cherrypy/issues/951
            msg = self.server.protocol.encode('ascii')
            msg += b' 100 Continue\r\n\r\n'
            try:
                self.conn.wfile.write(msg)
            except socket.error as ex:
                if ex.args[0] not in errors.socket_errors_to_ignore:
                    raise
        return True

    def respond(self):
        """Call the gateway and write its iterable output."""
        mrbs = self.server.max_request_body_size
        if self.chunked_read:
            self.rfile = ChunkedRFile(self.conn.rfile, mrbs)
        else:
            cl = int(self.inheaders.get(b'Content-Length', 0))
            if mrbs and mrbs < cl:
                if not self.sent_headers:
                    self.simple_response(
                        '413 Request Entity Too Large',
                        'The entity sent with the request exceeds the '
                        'maximum allowed bytes.')
                return
            self.rfile = KnownLengthRFile(self.conn.rfile, cl)

        self.server.gateway(self).respond()

        if (self.ready and not self.sent_headers):
            self.sent_headers = True
            self.send_headers()
        if self.chunked_write:
            self.conn.wfile.write(b'0\r\n\r\n')

    def simple_response(self, status, msg=''):
        """Write a simple response back to the client."""
        status = str(status)
        proto_status = '%s %s\r\n' % (self.server.protocol, status)
        content_length = 'Content-Length: %s\r\n' % len(msg)
        content_type = 'Content-Type: text/plain\r\n'
        buf = [
            proto_status.encode('ISO-8859-1'),
            content_length.encode('ISO-8859-1'),
            content_type.encode('ISO-8859-1'),
        ]

        if status[:3] in ('413', '414'):
            # Request Entity Too Large / Request-URI Too Long
            self.close_connection = True
            if self.response_protocol == 'HTTP/1.1':
                # This will not be true for 414, since read_request_line
                # usually raises 414 before reading the whole line, and we
                # therefore cannot know the proper response_protocol.
                buf.append(b'Connection: close\r\n')
            else:
                # HTTP/1.0 had no 413/414 status nor Connection header.
                # Emit 400 instead and trust the message body is enough.
                status = '400 Bad Request'

        buf.append(CRLF)
        if msg:
            if isinstance(msg, six.text_type):
                msg = msg.encode('ISO-8859-1')
            buf.append(msg)

        try:
            self.conn.wfile.write(EMPTY.join(buf))
        except socket.error as ex:
            if ex.args[0] not in errors.socket_errors_to_ignore:
                raise

    def write(self, chunk):
        """Write unbuffered data to the client."""
        if self.chunked_write and chunk:
            chunk_size_hex = hex(len(chunk))[2:].encode('ascii')
            buf = [chunk_size_hex, CRLF, chunk, CRLF]
            self.conn.wfile.write(EMPTY.join(buf))
        else:
            self.conn.wfile.write(chunk)

    def send_headers(self):
        """Assert, process, and send the HTTP response message-headers.

        You must set self.status, and self.outheaders before calling this.
        """
        hkeys = [key.lower() for key, value in self.outheaders]
        status = int(self.status[:3])

        if status == 413:
            # Request Entity Too Large. Close conn to avoid garbage.
            self.close_connection = True
        elif b'content-length' not in hkeys:
            # "All 1xx (informational), 204 (no content),
            # and 304 (not modified) responses MUST NOT
            # include a message-body." So no point chunking.
            if status < 200 or status in (204, 205, 304):
                pass
            else:
                needs_chunked = (
                    self.response_protocol == 'HTTP/1.1'
                    and self.method != b'HEAD'
                )
                if needs_chunked:
                    # Use the chunked transfer-coding
                    self.chunked_write = True
                    self.outheaders.append((b'Transfer-Encoding', b'chunked'))
                else:
                    # Closing the conn is the only way to determine len.
                    self.close_connection = True

        if b'connection' not in hkeys:
            if self.response_protocol == 'HTTP/1.1':
                # Both server and client are HTTP/1.1 or better
                if self.close_connection:
                    self.outheaders.append((b'Connection', b'close'))
            else:
                # Server and/or client are HTTP/1.0
                if not self.close_connection:
                    self.outheaders.append((b'Connection', b'Keep-Alive'))

        if (not self.close_connection) and (not self.chunked_read):
            # Read any remaining request body data on the socket.
            # "If an origin server receives a request that does not include an
            # Expect request-header field with the "100-continue" expectation,
            # the request includes a request body, and the server responds
            # with a final status code before reading the entire request body
            # from the transport connection, then the server SHOULD NOT close
            # the transport connection until it has read the entire request,
            # or until the client closes the connection. Otherwise, the client
            # might not reliably receive the response message. However, this
            # requirement is not be construed as preventing a server from
            # defending itself against denial-of-service attacks, or from
            # badly broken client implementations."
            remaining = getattr(self.rfile, 'remaining', 0)
            if remaining > 0:
                self.rfile.read(remaining)

        if b'date' not in hkeys:
            self.outheaders.append((
                b'Date',
                email.utils.formatdate(usegmt=True).encode('ISO-8859-1'),
            ))

        if b'server' not in hkeys:
            self.outheaders.append((
                b'Server',
                self.server.server_name.encode('ISO-8859-1'),
            ))

        proto = self.server.protocol.encode('ascii')
        buf = [proto + SPACE + self.status + CRLF]
        for k, v in self.outheaders:
            buf.append(k + COLON + SPACE + v + CRLF)
        buf.append(CRLF)
        self.conn.wfile.write(EMPTY.join(buf))


class HTTPConnection(object):
    """An HTTP connection (active socket)."""

    remote_addr = None
    remote_port = None
    ssl_env = None
    rbufsize = io.DEFAULT_BUFFER_SIZE
    wbufsize = io.DEFAULT_BUFFER_SIZE
    RequestHandlerClass = HTTPRequest

    def __init__(self, server, sock, makefile=MakeFile):
        """Initialize HTTPConnection instance.

        Args:
            server (HTTPServer): web server object receiving this request
            socket (socket._socketobject): the raw socket object (usually
                TCP) for this connection
            makefile (file): a fileobject class for reading from the socket
        """
        self.server = server
        self.socket = sock
        self.rfile = makefile(sock, 'rb', self.rbufsize)
        self.wfile = makefile(sock, 'wb', self.wbufsize)
        self.requests_seen = 0

    def communicate(self):
        """Read each request and respond appropriately."""
        request_seen = False
        try:
            while True:
                # (re)set req to None so that if something goes wrong in
                # the RequestHandlerClass constructor, the error doesn't
                # get written to the previous request.
                req = None
                req = self.RequestHandlerClass(self.server, self)

                # This order of operations should guarantee correct pipelining.
                req.parse_request()
                if self.server.stats['Enabled']:
                    self.requests_seen += 1
                if not req.ready:
                    # Something went wrong in the parsing (and the server has
                    # probably already made a simple_response). Return and
                    # let the conn close.
                    return

                request_seen = True
                req.respond()
                if req.close_connection:
                    return
        except socket.error as ex:
            errnum = ex.args[0]
            # sadly SSL sockets return a different (longer) time out string
            timeout_errs = 'timed out', 'The read operation timed out'
            if errnum in timeout_errs:
                # Don't error if we're between requests; only error
                # if 1) no request has been started at all, or 2) we're
                # in the middle of a request.
                # See https://github.com/cherrypy/cherrypy/issues/853
                if (not request_seen) or (req and req.started_request):
                    self._conditional_error(req, '408 Request Timeout')
            elif errnum not in errors.socket_errors_to_ignore:
                self.server.error_log('socket.error %s' % repr(errnum),
                                      level=logging.WARNING, traceback=True)
                self._conditional_error(req, '500 Internal Server Error')
        except (KeyboardInterrupt, SystemExit):
            raise
        except errors.FatalSSLAlert:
            pass
        except errors.NoSSLError:
            self._handle_no_ssl(req)
        except Exception as ex:
            self.server.error_log(
                repr(ex), level=logging.ERROR, traceback=True)
            self._conditional_error(req, '500 Internal Server Error')

    linger = False

    def _handle_no_ssl(self, req):
        if not req or req.sent_headers:
            return
        # Unwrap wfile
        self.wfile = MakeFile(self.socket._sock, 'wb', self.wbufsize)
        msg = (
            'The client sent a plain HTTP request, but '
            'this server only speaks HTTPS on this port.'
        )
        req.simple_response('400 Bad Request', msg)
        self.linger = True

    def _conditional_error(self, req, response):
        """Respond with an error.

        Don't bother writing if a response
        has already started being written.
        """
        if not req or req.sent_headers:
            return

        try:
            req.simple_response('408 Request Timeout')
        except errors.FatalSSLAlert:
            pass
        except errors.NoSSLError:
            self._handle_no_ssl(req)

    def close(self):
        """Close the socket underlying this connection."""
        self.rfile.close()

        if not self.linger:
            self._close_kernel_socket()
            self.socket.close()
        else:
            # On the other hand, sometimes we want to hang around for a bit
            # to make sure the client has a chance to read our entire
            # response. Skipping the close() calls here delays the FIN
            # packet until the socket object is garbage-collected later.
            # Someday, perhaps, we'll do the full lingering_close that
            # Apache does, but not today.
            pass

    def _close_kernel_socket(self):
        """Close kernel socket in outdated Python versions.

        On old Python versions,
        Python's socket module does NOT call close on the kernel
        socket when you call socket.close(). We do so manually here
        because we want this server to send a FIN TCP segment
        immediately. Note this must be called *before* calling
        socket.close(), because the latter drops its reference to
        the kernel socket.
        """
        if six.PY2 and hasattr(self.socket, '_sock'):
            self.socket._sock.close()


try:
    import fcntl
except ImportError:
    try:
        from ctypes import windll, WinError
        import ctypes.wintypes
        _SetHandleInformation = windll.kernel32.SetHandleInformation
        _SetHandleInformation.argtypes = [
            ctypes.wintypes.HANDLE,
            ctypes.wintypes.DWORD,
            ctypes.wintypes.DWORD,
        ]
        _SetHandleInformation.restype = ctypes.wintypes.BOOL
    except ImportError:
        def prevent_socket_inheritance(sock):
            """Dummy function, since neither fcntl nor ctypes are available."""
            pass
    else:
        def prevent_socket_inheritance(sock):
            """Mark the given socket fd as non-inheritable (Windows)."""
            if not _SetHandleInformation(sock.fileno(), 1, 0):
                raise WinError()
else:
    def prevent_socket_inheritance(sock):
        """Mark the given socket fd as non-inheritable (POSIX)."""
        fd = sock.fileno()
        old_flags = fcntl.fcntl(fd, fcntl.F_GETFD)
        fcntl.fcntl(fd, fcntl.F_SETFD, old_flags | fcntl.FD_CLOEXEC)


class HTTPServer(object):
    """An HTTP server."""

    _bind_addr = '127.0.0.1'
    _interrupt = None

    gateway = None
    """A Gateway instance."""

    minthreads = None
    """The minimum number of worker threads to create (default 10)."""

    maxthreads = None
    """The maximum number of worker threads to create.

    (default -1 = no limit)"""

    server_name = None
    """The name of the server; defaults to ``self.version``."""

    protocol = 'HTTP/1.1'
    """The version string to write in the Status-Line of all HTTP responses.

    For example, "HTTP/1.1" is the default. This also limits the supported
    features used in the response."""

    request_queue_size = 5
    """The 'backlog' arg to socket.listen(); max queued connections.

    (default 5)."""

    shutdown_timeout = 5
    """The total time to wait for worker threads to cleanly exit.

    Specified in seconds."""

    timeout = 10
    """The timeout in seconds for accepted connections (default 10)."""

    version = 'Cheroot/' + __version__
    """A version string for the HTTPServer."""

    software = None
    """The value to set for the SERVER_SOFTWARE entry in the WSGI environ.

    If None, this defaults to ``'%s Server' % self.version``.
    """

    ready = False
    """Internal flag which indicating the socket is accepting connections."""

    max_request_header_size = 0
    """The maximum size, in bytes, for request headers, or 0 for no limit."""

    max_request_body_size = 0
    """The maximum size, in bytes, for request bodies, or 0 for no limit."""

    nodelay = True
    """If True (the default since 3.1), sets the TCP_NODELAY socket option."""

    ConnectionClass = HTTPConnection
    """The class to use for handling HTTP connections."""

    ssl_adapter = None
    """An instance of ssl.Adapter (or a subclass).

    You must have the corresponding SSL driver library installed.
    """

    def __init__(
            self, bind_addr, gateway, minthreads=10, maxthreads=-1,
            server_name=None):
        """Initialize HTTPServer instance.

        Args:
            bind_addr (tuple): network interface to listen to
            gateway (Gateway): gateway for processing HTTP requests
            minthreads (int): minimum number of threads for HTTP thread pool
            maxthreads (int): maximum number of threads for HTTP thread pool
            server_name (str): web server name to be advertised via Server
                HTTP header
        """
        self.bind_addr = bind_addr
        self.gateway = gateway

        self.requests = threadpool.ThreadPool(
            self, min=minthreads or 1, max=maxthreads)

        if not server_name:
            server_name = self.version
        self.server_name = server_name
        self.clear_stats()

    def clear_stats(self):
        """Reset server stat counters.."""
        self._start_time = None
        self._run_time = 0
        self.stats = {
            'Enabled': False,
            'Bind Address': lambda s: repr(self.bind_addr),
            'Run time': lambda s: (not s['Enabled']) and -1 or self.runtime(),
            'Accepts': 0,
            'Accepts/sec': lambda s: s['Accepts'] / self.runtime(),
            'Queue': lambda s: getattr(self.requests, 'qsize', None),
            'Threads': lambda s: len(getattr(self.requests, '_threads', [])),
            'Threads Idle': lambda s: getattr(self.requests, 'idle', None),
            'Socket Errors': 0,
            'Requests': lambda s: (not s['Enabled']) and -1 or sum(
                [w['Requests'](w) for w in s['Worker Threads'].values()], 0),
            'Bytes Read': lambda s: (not s['Enabled']) and -1 or sum(
                [w['Bytes Read'](w) for w in s['Worker Threads'].values()], 0),
            'Bytes Written': lambda s: (not s['Enabled']) and -1 or sum(
                [w['Bytes Written'](w) for w in s['Worker Threads'].values()],
                0),
            'Work Time': lambda s: (not s['Enabled']) and -1 or sum(
                [w['Work Time'](w) for w in s['Worker Threads'].values()], 0),
            'Read Throughput': lambda s: (not s['Enabled']) and -1 or sum(
                [w['Bytes Read'](w) / (w['Work Time'](w) or 1e-6)
                 for w in s['Worker Threads'].values()], 0),
            'Write Throughput': lambda s: (not s['Enabled']) and -1 or sum(
                [w['Bytes Written'](w) / (w['Work Time'](w) or 1e-6)
                 for w in s['Worker Threads'].values()], 0),
            'Worker Threads': {},
        }
        logging.statistics['Cheroot HTTPServer %d' % id(self)] = self.stats

    def runtime(self):
        """Return server uptime."""
        if self._start_time is None:
            return self._run_time
        else:
            return self._run_time + (time.time() - self._start_time)

    def __str__(self):
        """Render Server instance representing bind address."""
        return '%s.%s(%r)' % (self.__module__, self.__class__.__name__,
                              self.bind_addr)

    @property
    def bind_addr(self):
        """Return the interface on which to listen for connections.

        For TCP sockets, a (host, port) tuple. Host values may be any IPv4
        or IPv6 address, or any valid hostname. The string 'localhost' is a
        synonym for '127.0.0.1' (or '::1', if your hosts file prefers IPv6).
        The string '0.0.0.0' is a special IPv4 entry meaning "any active
        interface" (INADDR_ANY), and '::' is the similar IN6ADDR_ANY for
        IPv6. The empty string or None are not allowed.

        For UNIX sockets, supply the filename as a string.

        Systemd socket activation is automatic and doesn't require tempering
        with this variable.
        """
        return self._bind_addr

    @bind_addr.setter
    def bind_addr(self, value):
        """Set the interface on which to listen for connections."""
        if isinstance(value, tuple) and value[0] in ('', None):
            # Despite the socket module docs, using '' does not
            # allow AI_PASSIVE to work. Passing None instead
            # returns '0.0.0.0' like we want. In other words:
            #     host    AI_PASSIVE     result
            #      ''         Y         192.168.x.y
            #      ''         N         192.168.x.y
            #     None        Y         0.0.0.0
            #     None        N         127.0.0.1
            # But since you can get the same effect with an explicit
            # '0.0.0.0', we deny both the empty string and None as values.
            raise ValueError("Host values of '' or None are not allowed. "
                             "Use '0.0.0.0' (IPv4) or '::' (IPv6) instead "
                             'to listen on all active interfaces.')
        self._bind_addr = value

    def safe_start(self):
        """Run the server forever, and stop it cleanly on exit."""
        try:
            self.start()
        except (KeyboardInterrupt, IOError):
            # The time.sleep call might raise
            # "IOError: [Errno 4] Interrupted function call" on KBInt.
            self.error_log('Keyboard Interrupt: shutting down')
            self.stop()
            raise
        except SystemExit:
            self.error_log('SystemExit raised: shutting down')
            self.stop()
            raise

    def start(self):
        """Run the server forever."""
        # We don't have to trap KeyboardInterrupt or SystemExit here,
        # because cherrpy.server already does so, calling self.stop() for us.
        # If you're using this server with another framework, you should
        # trap those exceptions in whatever code block calls start().
        self._interrupt = None

        if self.software is None:
            self.software = '%s Server' % self.version

        # Select the appropriate socket
        self.socket = None
        if os.getenv('LISTEN_PID', None):
            # systemd socket activation
            self.socket = socket.fromfd(3, socket.AF_INET, socket.SOCK_STREAM)
        elif isinstance(self.bind_addr, six.string_types):
            # AF_UNIX socket

            # So we can reuse the socket...
            try:
                os.unlink(self.bind_addr)
            except Exception:
                pass

            # So everyone can access the socket...
            try:
                os.chmod(self.bind_addr, 0o777)
            except Exception:
                pass

            info = [
                (socket.AF_UNIX, socket.SOCK_STREAM, 0, '', self.bind_addr)]
        else:
            # AF_INET or AF_INET6 socket
            # Get the correct address family for our host (allows IPv6
            # addresses)
            host, port = self.bind_addr
            try:
                info = socket.getaddrinfo(
                    host, port, socket.AF_UNSPEC,
                    socket.SOCK_STREAM, 0, socket.AI_PASSIVE)
            except socket.gaierror:
                sock_type = socket.AF_INET
                bind_addr = self.bind_addr

                if ':' in host:
                    sock_type = socket.AF_INET6
                    bind_addr = bind_addr + (0, 0)

                info = [(sock_type, socket.SOCK_STREAM, 0, '', bind_addr)]

        if not self.socket:
            msg = 'No socket could be created'
            for res in info:
                af, socktype, proto, canonname, sa = res
                try:
                    self.bind(af, socktype, proto)
                    break
                except socket.error as serr:
                    msg = '%s -- (%s: %s)' % (msg, sa, serr)
                    if self.socket:
                        self.socket.close()
                    self.socket = None

            if not self.socket:
                raise socket.error(msg)

        # Timeout so KeyboardInterrupt can be caught on Win32
        self.socket.settimeout(1)
        self.socket.listen(self.request_queue_size)

        # Create worker threads
        self.requests.start()

        self.ready = True
        self._start_time = time.time()
        while self.ready:
            try:
                self.tick()
            except (KeyboardInterrupt, SystemExit):
                raise
            except Exception:
                self.error_log('Error in HTTPServer.tick', level=logging.ERROR,
                               traceback=True)

            if self.interrupt:
                while self.interrupt is True:
                    # Wait for self.stop() to complete. See _set_interrupt.
                    time.sleep(0.1)
                if self.interrupt:
                    raise self.interrupt

    def error_log(self, msg='', level=20, traceback=False):
        """Write error message to log.

        Args:
            msg (str): error message
            level (int): logging level
            traceback (bool): add traceback to output or not
        """
        # Override this in subclasses as desired
        sys.stderr.write(msg + '\n')
        sys.stderr.flush()
        if traceback:
            tblines = traceback_.format_exc()
            sys.stderr.write(tblines)
            sys.stderr.flush()

    def bind(self, family, type, proto=0):
        """Create (or recreate) the actual socket object."""
        self.socket = socket.socket(family, type, proto)
        prevent_socket_inheritance(self.socket)
        if platform.system() != 'Windows':
            # Windows has different semantics for SO_REUSEADDR,
            # so don't set it.
            # https://msdn.microsoft.com/en-us/library/ms740621(v=vs.85).aspx
            self.socket.setsockopt(socket.SOL_SOCKET, socket.SO_REUSEADDR, 1)
        if self.nodelay and not isinstance(self.bind_addr, str):
            self.socket.setsockopt(socket.IPPROTO_TCP, socket.TCP_NODELAY, 1)

        if self.ssl_adapter is not None:
            self.socket = self.ssl_adapter.bind(self.socket)

        host, port = self.bind_addr[:2]

        # If listening on the IPV6 any address ('::' = IN6ADDR_ANY),
        # activate dual-stack. See
        # https://github.com/cherrypy/cherrypy/issues/871.
        listening_ipv6 = (
            hasattr(socket, 'AF_INET6')
            and family == socket.AF_INET6
            and host in ('::', '::0', '::0.0.0.0')
        )
        if listening_ipv6:
            try:
                self.socket.setsockopt(
                    socket.IPPROTO_IPV6, socket.IPV6_V6ONLY, 0)
            except (AttributeError, socket.error):
                # Apparently, the socket option is not available in
                # this machine's TCP stack
                pass

        self.socket.bind(self.bind_addr)
        self.bind_addr = self.socket.getsockname()[:2]  # TODO: keep separate

    def tick(self):
        """Accept a new connection and put it on the Queue."""
        try:
            s, addr = self.socket.accept()
            if self.stats['Enabled']:
                self.stats['Accepts'] += 1
            if not self.ready:
                return

            prevent_socket_inheritance(s)
            if hasattr(s, 'settimeout'):
                s.settimeout(self.timeout)

            mf = MakeFile
            ssl_env = {}
            # if ssl cert and key are set, we try to be a secure HTTP server
            if self.ssl_adapter is not None:
                try:
                    s, ssl_env = self.ssl_adapter.wrap(s)
                except errors.NoSSLError:
                    msg = ('The client sent a plain HTTP request, but '
                           'this server only speaks HTTPS on this port.')
                    buf = ['%s 400 Bad Request\r\n' % self.protocol,
                           'Content-Length: %s\r\n' % len(msg),
                           'Content-Type: text/plain\r\n\r\n',
                           msg]

                    sock_to_make = s if six.PY3 else s._sock
                    wfile = mf(sock_to_make, 'wb', io.DEFAULT_BUFFER_SIZE)
                    try:
                        wfile.write(''.join(buf).encode('ISO-8859-1'))
                    except socket.error as ex:
                        if ex.args[0] not in errors.socket_errors_to_ignore:
                            raise
                    return
                if not s:
                    return
                mf = self.ssl_adapter.makefile
                # Re-apply our timeout since we may have a new socket object
                if hasattr(s, 'settimeout'):
                    s.settimeout(self.timeout)

            conn = self.ConnectionClass(self, s, mf)

            if not isinstance(self.bind_addr, six.string_types):
                # optional values
                # Until we do DNS lookups, omit REMOTE_HOST
                if addr is None:  # sometimes this can happen
                    # figure out if AF_INET or AF_INET6.
                    if len(s.getsockname()) == 2:
                        # AF_INET
                        addr = ('0.0.0.0', 0)
                    else:
                        # AF_INET6
                        addr = ('::', 0)
                conn.remote_addr = addr[0]
                conn.remote_port = addr[1]

            conn.ssl_env = ssl_env

            try:
                self.requests.put(conn)
            except queue.Full:
                # Just drop the conn. TODO: write 503 back?
                conn.close()
                return
        except socket.timeout:
            # The only reason for the timeout in start() is so we can
            # notice keyboard interrupts on Win32, which don't interrupt
            # accept() by default
            return
        except socket.error as ex:
            if self.stats['Enabled']:
                self.stats['Socket Errors'] += 1
            if ex.args[0] in errors.socket_error_eintr:
                # I *think* this is right. EINTR should occur when a signal
                # is received during the accept() call; all docs say retry
                # the call, and I *think* I'm reading it right that Python
                # will then go ahead and poll for and handle the signal
                # elsewhere. See
                # https://github.com/cherrypy/cherrypy/issues/707.
                return
            if ex.args[0] in errors.socket_errors_nonblocking:
                # Just try again. See
                # https://github.com/cherrypy/cherrypy/issues/479.
                return
            if ex.args[0] in errors.socket_errors_to_ignore:
                # Our socket was closed.
                # See https://github.com/cherrypy/cherrypy/issues/686.
                return
            raise

    @property
    def interrupt(self):
<<<<<<< HEAD
        """Return interrupt Exception instance."""
=======
        """Flag interrupt of the server."""
>>>>>>> 0d0f18e0
        return self._interrupt

    @interrupt.setter
    def interrupt(self, interrupt):
<<<<<<< HEAD
        """Set this to an Exception instance to interrupt the server."""
=======
        """Perform the shutdown of this server and save the exception."""
>>>>>>> 0d0f18e0
        self._interrupt = True
        self.stop()
        self._interrupt = interrupt

    def stop(self):
        """Gracefully shutdown a server that is serving forever."""
        self.ready = False
        if self._start_time is not None:
            self._run_time += (time.time() - self._start_time)
        self._start_time = None

        sock = getattr(self, 'socket', None)
        if sock:
            if not isinstance(self.bind_addr, six.string_types):
                # Touch our own socket to make accept() return immediately.
                try:
                    host, port = sock.getsockname()[:2]
                except socket.error as ex:
                    if ex.args[0] not in errors.socket_errors_to_ignore:
                        # Changed to use error code and not message
                        # See
                        # https://github.com/cherrypy/cherrypy/issues/860.
                        raise
                else:
                    # Note that we're explicitly NOT using AI_PASSIVE,
                    # here, because we want an actual IP to touch.
                    # localhost won't work if we've bound to a public IP,
                    # but it will if we bound to '0.0.0.0' (INADDR_ANY).
                    for res in socket.getaddrinfo(host, port, socket.AF_UNSPEC,
                                                  socket.SOCK_STREAM):
                        af, socktype, proto, canonname, sa = res
                        s = None
                        try:
                            s = socket.socket(af, socktype, proto)
                            # See
                            # http://groups.google.com/group/cherrypy-users/
                            #     browse_frm/thread/bbfe5eb39c904fe0
                            s.settimeout(1.0)
                            s.connect((host, port))
                            s.close()
                        except socket.error:
                            if s:
                                s.close()
            if hasattr(sock, 'close'):
                sock.close()
            self.socket = None

        self.requests.stop(self.shutdown_timeout)


class Gateway(object):
    """Base class to interface HTTPServer with other systems, such as WSGI."""

    def __init__(self, req):
        """Initialize Gateway instance with request.

        Args:
            req (HTTPRequest): current HTTP request
        """
        self.req = req

    def respond(self):
        """Process the current request. Must be overridden in a subclass."""
        raise NotImplementedError


# These may either be ssl.Adapter subclasses or the string names
# of such classes (in which case they will be lazily loaded).
ssl_adapters = {
    'builtin': 'cheroot.ssl.builtin.BuiltinSSLAdapter',
    'pyopenssl': 'cheroot.ssl.pyopenssl.pyOpenSSLAdapter',
}


def get_ssl_adapter_class(name='builtin'):
    """Return an SSL adapter class for the given name."""
    adapter = ssl_adapters[name.lower()]
    if isinstance(adapter, six.string_types):
        last_dot = adapter.rfind('.')
        attr_name = adapter[last_dot + 1:]
        mod_path = adapter[:last_dot]

        try:
            mod = sys.modules[mod_path]
            if mod is None:
                raise KeyError()
        except KeyError:
            # The last [''] is important.
            mod = __import__(mod_path, globals(), locals(), [''])

        # Let an AttributeError propagate outward.
        try:
            adapter = getattr(mod, attr_name)
        except AttributeError:
            raise AttributeError("'%s' object has no attribute '%s'"
                                 % (mod_path, attr_name))

    return adapter<|MERGE_RESOLUTION|>--- conflicted
+++ resolved
@@ -1699,20 +1699,12 @@
 
     @property
     def interrupt(self):
-<<<<<<< HEAD
-        """Return interrupt Exception instance."""
-=======
         """Flag interrupt of the server."""
->>>>>>> 0d0f18e0
         return self._interrupt
 
     @interrupt.setter
     def interrupt(self, interrupt):
-<<<<<<< HEAD
-        """Set this to an Exception instance to interrupt the server."""
-=======
         """Perform the shutdown of this server and save the exception."""
->>>>>>> 0d0f18e0
         self._interrupt = True
         self.stop()
         self._interrupt = interrupt
