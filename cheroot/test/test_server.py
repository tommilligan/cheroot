--- conflicted
+++ resolved
@@ -80,14 +80,10 @@
     os.unlink(tmp_sock_fname)
 
 
-<<<<<<< HEAD
-@pytest.mark.parametrize('ip_addr', (ANY_INTERFACE_IPV4, ANY_INTERFACE_IPV6))
-=======
 def test_prepare_makes_server_ready():
     """Check that prepare() makes the server ready, and stop() clears it."""
     httpserver = HTTPServer(
-        bind_addr=(ANY_INTERFACE_IPV4, EPHEMERAL_PORT),
-        gateway=Gateway,
+        bind_addr=(ANY_INTERFACE_IPV4, EPHEMERAL_PORT), gateway=Gateway
     )
 
     assert not httpserver.ready
@@ -109,8 +105,7 @@
 def test_stop_interrupts_serve():
     """Check that stop() interrupts running of serve()."""
     httpserver = HTTPServer(
-        bind_addr=(ANY_INTERFACE_IPV4, EPHEMERAL_PORT),
-        gateway=Gateway,
+        bind_addr=(ANY_INTERFACE_IPV4, EPHEMERAL_PORT), gateway=Gateway
     )
 
     httpserver.prepare()
@@ -126,14 +121,7 @@
     assert not serve_thread.is_alive()
 
 
-@pytest.mark.parametrize(
-    'ip_addr',
-    (
-        ANY_INTERFACE_IPV4,
-        ANY_INTERFACE_IPV6,
-    )
-)
->>>>>>> 6c0e8c89
+@pytest.mark.parametrize('ip_addr', (ANY_INTERFACE_IPV4, ANY_INTERFACE_IPV6))
 def test_bind_addr_inet(http_server, ip_addr):
     """Check that bound IP address is stored in server."""
     httpserver = http_server.send((ip_addr, EPHEMERAL_PORT))
@@ -201,7 +189,7 @@
 @pytest.mark.skipif(
     not IS_UID_GID_RESOLVABLE,
     reason='Modules `grp` and `pwd` are not available '
-           'under the current platform',
+    'under the current platform',
 )
 @http_over_unix_socket
 @non_windows_sock_test
