"""Tests for managing HTTP issues (malformed requests, etc)."""
# -*- coding: utf-8 -*-
# vim: set fileencoding=utf-8 :

import errno
import socket

from six.moves import urllib, http_client

import pytest
import six

<<<<<<< HEAD
from cheroot._compat import ntob
=======
from cheroot._compat import (
    HTTPConnection, HTTPSConnection,
)
>>>>>>> e0c117a6
from cheroot.test import helper


HTTP_BAD_REQUEST = 400
HTTP_LENGTH_REQUIRED = 411
HTTP_NOT_FOUND = 404
HTTP_OK = 200
HTTP_VERSION_NOT_SUPPORTED = 505


class HTTPTests(helper.CherootWebCase):

    @classmethod
    def setup_server(cls):
        class Root(helper.Controller):

            def hello(self, req, resp):
                return 'Hello world!'

            def no_body(self, req, resp):
                return 'Hello world!'

            def body_required(self, req, resp):
                if req.environ.get('Content-Length', None) is None:
                    resp.status = '411 Length Required'
                    return
                return 'Hello world!'

            def query_string(self, req, resp):
                return req.environ.get('QUERY_STRING', '')

        setattr(Root, 'привіт', Root.hello)
        setattr(Root, 'Юххууу', Root.hello)
        setattr(Root, '\xa0Ðblah key 0 900 4 data', Root.hello)

        def _asterisk(self, req, resp):
            method = req.environ.get('REQUEST_METHOD', 'NO METHOD FOUND')
            tmpl = 'Got asterisk URI path with {method} method'
            return tmpl.format(**locals())

        setattr(Root, '*', _asterisk)

        cls.httpserver.wsgi_app = Root()
        cls.httpserver.max_request_body_size = 30000000

    def _get_http_connection(self):
        """Instantiate connection object depending on scheme"""
        name = '{interface}:{port}'.format(
            interface=self.interface(),
            port=self.PORT,
        )
        return self._Conn(name)

    @staticmethod
    def _get_http_response(connection, method='GET'):
        c = connection
        kwargs = {'strict': c.strict} if hasattr(c, 'strict') else {}
        # Python 3.2 removed the 'strict' feature, saying:
        # "http.client now always assumes HTTP/1.x compliant servers."
        return c.response_class(c.sock, method=method, **kwargs)

    def test_http_connect_request(self):
        self.getPage('/anything', method='CONNECT')
        self.assertStatus(405)

    def test_normal_request(self):
        self.getPage('/hello')
        self.assertStatus(HTTP_OK)
        self.assertBody(b'Hello world!')

    def test_query_string_request(self):
        self.getPage('/query_string?test=True')
        self.assertStatus(HTTP_OK)
        self.assertBody(b'test=True')

    def test_parse_uri(self):
        for uri in ['/hello', '/query_string?test=True',
                    '/{0}?{1}={2}'.format(
                        *map(urllib.parse.quote, ('Юххууу', 'ї', 'йо'))
                    )]:
            self.getPage(uri)
            self.assertStatus(HTTP_OK)

    @pytest.mark.xfail(six.PY2, reason='Fails on Python 3')
    def test_parse_uri_unsafe_uri(self):
        """Test that malicious URI does not allow HTTP injection.

        This effectively checks that sending GET request with URL

        /%A0%D0blah%20key%200%20900%204%20data

        is not converted into

        GET /
        blah key 0 900 4 data
        HTTP/1.1

        which would be a security issue otherwise.
        """
        c = self._get_http_connection()
        c._output(('GET /%A0%D0blah%20key%200%20900%204%20data HTTP/1.1').encode('utf-8'))
        c._send_output()
        response = self._get_http_response(c, method='GET')
        response.begin()
        assert response.status == HTTP_OK
        assert response.fp.read(12) == b'Hello world!'
        c.close()

    def test_parse_uri_invalid_uri(self):
        c = self._get_http_connection()
        c._output(u'GET /йопта! HTTP/1.1'.encode('utf-8'))
        c._send_output()
        response = self._get_http_response(c, method='GET')
        response.begin()
        assert response.status == HTTP_BAD_REQUEST
        assert response.fp.read(21) == b'Malformed Request-URI'
        c.close()

        for uri in ['hello',
                    urllib.parse.quote('привіт')]:
            self.getPage(uri)
            self.assertStatus(HTTP_BAD_REQUEST)

    def test_parse_uri_absolute_uri(self):
        self.getPage('http://google.com/')
        self.assertStatus(HTTP_BAD_REQUEST)
        self.assertBody(b'Absolute URI not allowed if server is not a proxy.')

    def test_parse_uri_asterisk_uri(self):
        self.getPage('*', method='OPTIONS')
        self.assertStatus(HTTP_OK)
        self.assertBody(b'Got asterisk URI path with OPTIONS method')

    def test_parse_uri_fragment_uri(self):
        self.getPage('/hello?test=something#fake')
        self.assertStatus(HTTP_BAD_REQUEST)
        self.assertBody(b'Illegal #fragment in Request-URI.')

    def test_no_content_length(self):
        # "The presence of a message-body in a request is signaled by the
        # inclusion of a Content-Length or Transfer-Encoding header field in
        # the request's message-headers."
        #
        # Send a message with neither header and no body.
        c = self._get_http_connection()
        c.request('POST', '/no_body')
        response = c.getresponse()
        self.body = response.fp.read()
        self.status = str(response.status)
        self.assertStatus(HTTP_OK)
        self.assertBody(b'Hello world!')

    def test_content_length_required(self):
        # Now send a message that has no Content-Length, but does send a body.
        # Verify that CP times out the socket and responds
        # with 411 Length Required.

        c = self._get_http_connection()
        c.request('POST', '/body_required')
        response = c.getresponse()
        self.body = response.fp.read()

        self.status = str(response.status)
        self.assertStatus(HTTP_LENGTH_REQUIRED)

    def test_malformed_request_line(self):
        """Test missing or invalid HTTP version in Request-Line."""

        c = self._get_http_connection()
        c._output(b'GET /')
        c._send_output()
        response = self._get_http_response(c, method='GET')
        response.begin()
        assert response.status == HTTP_BAD_REQUEST
        assert response.fp.read(22) == b'Malformed Request-Line'
        c.close()

        c = self._get_http_connection()
        c._output(b'GET / HTTPS/1.1')
        c._send_output()
        response = self._get_http_response(c, method='GET')
        response.begin()
        assert response.status == HTTP_BAD_REQUEST
        assert response.fp.read(36) == b'Malformed Request-Line: bad protocol'
        c.close()

        c = self._get_http_connection()
        c._output(b'GET / HTTP/2.15')
        c._send_output()
        response = self._get_http_response(c, method='GET')
        response.begin()
        assert response.status == HTTP_VERSION_NOT_SUPPORTED
        assert response.fp.read(22) == b'Cannot fulfill request'
        c.close()

    def test_malformed_http_method(self):

        c = self._get_http_connection()
        c.putrequest('GeT', '/malformed_method_case')
        c.putheader('Content-Type', 'text/plain')
        c.endheaders()

        response = c.getresponse()
        self.status = str(response.status)
        self.assertStatus(HTTP_BAD_REQUEST)
        self.body = response.fp.read(21)
        self.assertBody('Malformed method name')

    def test_malformed_header(self):

        c = self._get_http_connection()
        c.putrequest('GET', '/')
        c.putheader('Content-Type', 'text/plain')
        # See http://www.bitbucket.org/cherrypy/cherrypy/issue/941
        c._output(b'Re, 1.2.3.4#015#012')
        c.endheaders()

        response = c.getresponse()
        self.status = str(response.status)
        self.assertStatus(HTTP_BAD_REQUEST)
        self.body = response.fp.read(20)
        self.assertBody('Illegal header line.')

    def test_request_line_split_issue_1220(self):

        Request_URI = (
            '/hello?intervenant-entreprise-evenement_classaction=evenement-mailremerciements'
            '&_path=intervenant-entreprise-evenement&intervenant-entreprise-evenement_action-id=19404'
            '&intervenant-entreprise-evenement_id=19404&intervenant-entreprise_id=28092'
        )
        self.assertEqual(len('GET %s HTTP/1.1\r\n' % Request_URI), 256)
        self.getPage(Request_URI)
        self.assertBody('Hello world!')

    def test_garbage_in(self):
        # Connect without SSL regardless of server.scheme

        c = http_client.HTTPConnection('%s:%s' % (self.interface(), self.PORT))
        c._output(b'gjkgjklsgjklsgjkljklsg')
        c._send_output()
        response = c.response_class(c.sock, method='GET')
        try:
            response.begin()
            self.assertEqual(response.status, HTTP_BAD_REQUEST)
            self.assertEqual(response.fp.read(22), b'Malformed Request-Line')
            c.close()
        except socket.error as ex:
            # "Connection reset by peer" is also acceptable.
            if ex.errno != errno.ECONNRESET:
                raise<|MERGE_RESOLUTION|>--- conflicted
+++ resolved
@@ -10,13 +10,6 @@
 import pytest
 import six
 
-<<<<<<< HEAD
-from cheroot._compat import ntob
-=======
-from cheroot._compat import (
-    HTTPConnection, HTTPSConnection,
-)
->>>>>>> e0c117a6
 from cheroot.test import helper
 
 
