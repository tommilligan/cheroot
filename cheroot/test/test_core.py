--- conflicted
+++ resolved
@@ -283,11 +283,7 @@
     """Test GET query with maliciously large Content-Length."""
     # If the server's max_request_body_size is not set (i.e. is set to 0)
     # then this will result in an `OverflowError: Python int too large to
-<<<<<<< HEAD
-    # convert to C `ssize_t` in the server.
-=======
     # convert to C ssize_t` in the server.
->>>>>>> 0c7724d9
     # We expect that this should instead return that the request is too
     # large.
     c = test_client_with_defaults.get_connection()
