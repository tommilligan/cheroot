<<<<<<< HEAD
v5.2.0
======

Prevent tracebacks and drop bad HTTPS connections in the
``BuiltinSSLAdapter``, similar to ``pyOpenSSLAdapter``.
=======
v5.1.0 + x / unreleased
======

#5: Set `Server.version` to Cheroot version instead of CherryPy version.
>>>>>>> f51764e2

v5.1.0
======

Removed the WSGI prefix from classes in :module:`cheroot.wsgi`.
Kept aliases for compatibility.

#1: Corrected docstrings in :module:`cheroot.server`
and :module:`cheroot.wsgi`.

#2: Fixed ImportError when pkg_resources cannot find the
    cheroot distribution.

v5.0.1
======

Fix error in ``parse_request_uri`` created in 68a5769.

v5.0.0
======

Initial release based on cherrypy.cherrypy.wsgiserver 8.8.0.<|MERGE_RESOLUTION|>--- conflicted
+++ resolved
@@ -1,15 +1,10 @@
-<<<<<<< HEAD
 v5.2.0
 ======
 
+#5: Set `Server.version` to Cheroot version instead of CherryPy version.
+
 Prevent tracebacks and drop bad HTTPS connections in the
 ``BuiltinSSLAdapter``, similar to ``pyOpenSSLAdapter``.
-=======
-v5.1.0 + x / unreleased
-======
-
-#5: Set `Server.version` to Cheroot version instead of CherryPy version.
->>>>>>> f51764e2
 
 v5.1.0
 ======
