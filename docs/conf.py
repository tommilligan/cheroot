#!/usr/bin/env python3
# Requires Python 3.6+
"""Configuration of Sphinx documentation generator."""

<<<<<<< HEAD
extensions = [
    'sphinx.ext.autodoc',
    'sphinx.ext.extlinks',
    'sphinx.ext.intersphinx',
    'jaraco.packaging.sphinx',
    'rst.linker',
]
=======
extensions = ["sphinx.ext.autodoc", "jaraco.packaging.sphinx", "rst.linker"]
>>>>>>> 939c515f

master_doc = "index"

link_files = {
<<<<<<< HEAD
    '../CHANGES.rst': dict(
        replace=[
            dict(
                pattern=r'^(?m)((?P<scm_version>v?\d+(\.\d+){1,2}))\n[-=]+\n',
                with_scm='{text}\n{rev[timestamp]:%d %b %Y}\n',
            ),
        ],
    ),
}

github_url = 'https://github.com'
github_repo_org = 'cherrypy'
github_repo_name = 'cheroot'
github_repo_slug = f'{github_repo_org}/{github_repo_name}'
github_repo_url = f'{github_url}/{github_repo_slug}'
cp_github_repo_url = f'{github_url}/{github_repo_org}/cherrypy'

extlinks = {
    'issue': (f'{github_repo_url}/issues/%s', '#'),
    'pr': (f'{github_repo_url}/pull/%s', 'PR #'),
    'commit': (f'{github_repo_url}/commit/%s', ''),
    'cp-issue': (f'{cp_github_repo_url}/issues/%s', 'CherryPy #'),
    'cp-pr': (f'{cp_github_repo_url}/pull/%s', 'CherryPy PR #'),
    'gh': (f'{github_url}/%s', 'GitHub: '),
}

intersphinx_mapping = {
    'python': ('https://docs.python.org/3', None),
    'python2': ('https://docs.python.org/2', None),
    'cherrypy': ('https://docs.cherrypy.org/en/latest/', None),
    'trustme': ('https://trustme.readthedocs.io/en/latest/', None),
=======
    "../CHANGES.rst": dict(
        using=dict(GH="https://github.com"),
        replace=[
            dict(
                pattern=r"(Issue #|\B#)(?P<issue>\d+)",
                url="{package_url}/issues/{issue}",
            ),
            dict(
                pattern=r"^(?m)((?P<scm_version>v?\d+(\.\d+){1,2}))\n[-=]+\n",
                with_scm="{text}\n{rev[timestamp]:%d %b %Y}\n",
            ),
            dict(
                pattern=r"PEP[- ](?P<pep_number>\d+)",
                url="https://www.python.org/dev/peps/pep-{pep_number:0>4}/",
            ),
        ],
    )
>>>>>>> 939c515f
}<|MERGE_RESOLUTION|>--- conflicted
+++ resolved
@@ -2,27 +2,22 @@
 # Requires Python 3.6+
 """Configuration of Sphinx documentation generator."""
 
-<<<<<<< HEAD
 extensions = [
-    'sphinx.ext.autodoc',
-    'sphinx.ext.extlinks',
-    'sphinx.ext.intersphinx',
-    'jaraco.packaging.sphinx',
-    'rst.linker',
+    "sphinx.ext.autodoc",
+    "sphinx.ext.extlinks",
+    "sphinx.ext.intersphinx",
+    "jaraco.packaging.sphinx",
+    "rst.linker",
 ]
-=======
-extensions = ["sphinx.ext.autodoc", "jaraco.packaging.sphinx", "rst.linker"]
->>>>>>> 939c515f
 
 master_doc = "index"
 
 link_files = {
-<<<<<<< HEAD
-    '../CHANGES.rst': dict(
+    "../CHANGES.rst": dict(
         replace=[
             dict(
-                pattern=r'^(?m)((?P<scm_version>v?\d+(\.\d+){1,2}))\n[-=]+\n',
-                with_scm='{text}\n{rev[timestamp]:%d %b %Y}\n',
+                pattern=r"^(?m)((?P<scm_version>v?\d+(\.\d+){1,2}))\n[-=]+\n",
+                with_scm="{text}\n{rev[timestamp]:%d %b %Y}\n",
             ),
         ],
     ),
@@ -49,23 +44,4 @@
     'python2': ('https://docs.python.org/2', None),
     'cherrypy': ('https://docs.cherrypy.org/en/latest/', None),
     'trustme': ('https://trustme.readthedocs.io/en/latest/', None),
-=======
-    "../CHANGES.rst": dict(
-        using=dict(GH="https://github.com"),
-        replace=[
-            dict(
-                pattern=r"(Issue #|\B#)(?P<issue>\d+)",
-                url="{package_url}/issues/{issue}",
-            ),
-            dict(
-                pattern=r"^(?m)((?P<scm_version>v?\d+(\.\d+){1,2}))\n[-=]+\n",
-                with_scm="{text}\n{rev[timestamp]:%d %b %Y}\n",
-            ),
-            dict(
-                pattern=r"PEP[- ](?P<pep_number>\d+)",
-                url="https://www.python.org/dev/peps/pep-{pep_number:0>4}/",
-            ),
-        ],
-    )
->>>>>>> 939c515f
 }