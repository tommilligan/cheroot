[tox]
envlist = python
minversion = 3.5.3

[testenv]
deps =
    setuptools>=31.0.1
whitelist_externals =
    rm
    bash
    test
commands =
<<<<<<< HEAD
    rm -rf .eggs/
    bash -c "if [[ '{env:CIRCLECI:disabled}' == 'disabled' ]]; then pytest --testmon-off {posargs}; fi"
    bash -c "if [[ '{env:CIRCLECI:disabled}' != 'disabled' ]]; then circleci tests glob **/test/**.py | circleci tests split --split-by=timings | grep -v '__init__.py' | xargs pytest --testmon-off {posargs}; fi"
    codecov -f coverage.xml -X gcov
=======
	pytest {posargs}
>>>>>>> 939c515f
usedevelop = True
extras = testing

passenv =
    WEBTEST_INTERACTIVE
    CI
    TRAVIS
    TRAVIS_*
    APPVEYOR
    APPVEYOR_*
    CIRCLECI
    CIRCLE_*
    PYTHONDONTWRITEBYTECODE
setenv =
    PYTHONDONTWRITEBYTECODE=x
    WEBTEST_INTERACTIVE=false

[testenv:build-docs]
extras =
    docs
    testing
changedir = docs
commands =
    python -m sphinx . {toxinidir}/build/html

<<<<<<< HEAD
[testenv:watch]
commands = ptw --runner=pytest

[testenv:pre-commit]
deps =
    {[testenv]deps}
    pre-commit
commands = pre-commit run --all-files {posargs}

[testenv:pre-commit-failing]
deps =
    {[testenv:pre-commit]deps}
commands = pre-commit run --config .pre-commit-config.yaml.failing --all-files {posargs}

[testenv:setup-check]
deps =
    twine
extras =
    docs
usedevelop = False
commands =
    python -m setup checkdocs check --metadata --restructuredtext --strict --verbose
    twine check .tox/dist/*
=======
[testenv:release]
skip_install = True
deps =
	pep517>=0.5
	# workaround for https://github.com/pypa/twine/issues/423
	git+https://github.com/pypa/twine
	path.py
commands =
	python -c "import path; path.Path('dist').rmtree_p()"
	python -m pep517.build .
	python -m twine upload dist/*
>>>>>>> 939c515f
<|MERGE_RESOLUTION|>--- conflicted
+++ resolved
@@ -10,14 +10,9 @@
     bash
     test
 commands =
-<<<<<<< HEAD
-    rm -rf .eggs/
     bash -c "if [[ '{env:CIRCLECI:disabled}' == 'disabled' ]]; then pytest --testmon-off {posargs}; fi"
     bash -c "if [[ '{env:CIRCLECI:disabled}' != 'disabled' ]]; then circleci tests glob **/test/**.py | circleci tests split --split-by=timings | grep -v '__init__.py' | xargs pytest --testmon-off {posargs}; fi"
     codecov -f coverage.xml -X gcov
-=======
-	pytest {posargs}
->>>>>>> 939c515f
 usedevelop = True
 extras = testing
 
@@ -43,7 +38,6 @@
 commands =
     python -m sphinx . {toxinidir}/build/html
 
-<<<<<<< HEAD
 [testenv:watch]
 commands = ptw --runner=pytest
 
@@ -61,13 +55,10 @@
 [testenv:setup-check]
 deps =
     twine
-extras =
-    docs
 usedevelop = False
 commands =
-    python -m setup checkdocs check --metadata --restructuredtext --strict --verbose
     twine check .tox/dist/*
-=======
+
 [testenv:release]
 skip_install = True
 deps =
@@ -78,5 +69,4 @@
 commands =
 	python -c "import path; path.Path('dist').rmtree_p()"
 	python -m pep517.build .
-	python -m twine upload dist/*
->>>>>>> 939c515f
+	python -m twine upload dist/*